--- conflicted
+++ resolved
@@ -51,290 +51,7 @@
    *
    * @return {@link Stream} of all entities specified in this repository
    */
-<<<<<<< HEAD
-  public @Nullable ValueSerializerFactory<?> getValueSerializerFactory(String scheme) {
-    ValueSerializerFactory serializer = serializersMap.get(scheme);
-    if (serializer == null) {
-      if (shouldValidate) {
-        throw new IllegalArgumentException("Missing serializer for scheme " + scheme);
-      } else {
-        return null;
-      }
-    }
-    return serializer;
-  }
-
-  private void readAttributeFamilies(Config cfg) {
-
-    if (entitiesByName.isEmpty()) {
-      // no loaded entities, no more stuff to read
-      return;
-    }
-    Map<String, Object> entitiesCfg = toMap("attributeFamilies",
-        Objects.requireNonNull(
-            cfg.root().get("attributeFamilies"),
-            "Missing required `attributeFamilies' settings")
-        .unwrapped());
-
-    Set<String> familyNames = new HashSet<>();
-
-    for (Map.Entry<String, Object> e : entitiesCfg.entrySet()) {
-      String name = e.getKey();
-      Map<String, Object> storage = flatten(
-          toMap("attributeFamilies." + name, e.getValue()));
-      if (!familyNames.add(name)) {
-        throw new IllegalArgumentException("Multiple attribute family names " + name);
-      }
-
-      try {
-        String entity = Objects.requireNonNull(storage.get("entity")).toString();
-        String filter = toString(storage.get("filter"));
-        // type is one of the following:
-        // * commit (stream commit log)
-        // * append (append-only stream or batch)
-        // * random-access (random-access read-write)
-        StorageType type = StorageType.of((String) storage.get("type"));
-        AccessType access = AccessType.from(
-            Optional.ofNullable(storage.get("access"))
-                .map(Object::toString)
-                .orElse("read-only"));
-
-        List<String> attributes = toList(
-            Objects.requireNonNull(storage.get("attributes"),
-                "Missing required field `attributes' in attributeFamily "
-                + name));
-        URI storageURI = new URI(Objects.requireNonNull(
-            storage.get("storage"),
-            "Missing required field `storage' in attribute family " + name)
-            .toString());
-        final StorageDescriptor storageDesc = isReadonly
-            ? asReadOnly(schemeToStorage.get(storageURI.getScheme()))
-            : schemeToStorage.get(storageURI.getScheme());
-        EntityDescriptor entDesc = findEntity(entity)
-            .orElseThrow(() -> new IllegalArgumentException(
-                "Cannot find entity " + entity));
-        if (storageDesc == null) {
-          throw new IllegalArgumentException(
-              "No storage for scheme "
-              + storageURI.getScheme());
-        }
-
-        AttributeFamilyDescriptor.Builder family = AttributeFamilyDescriptor.newBuilder()
-            .setName(name)
-            .setType(type)
-            .setAccess(access);
-
-        if (shouldLoadAccessors) {
-          DataAccessor accessor = storageDesc.getAccessor(
-              entDesc, storageURI, storage);
-
-          if (!isReadonly && !access.isReadonly()) {
-            family.setWriter(accessor.getWriter(context)
-                .orElseThrow(() -> new IllegalArgumentException(
-                    "Storage " + storageDesc + " has no valid writer for family " + name
-                        + " or specify the family as read-only.")));
-          }
-          if (access.canRandomRead()) {
-            family.setRandomAccess(accessor.getRandomAccessReader(context)
-                .orElseThrow(() -> new IllegalArgumentException(
-                    "Storage " + storageDesc + " has no valid random access storage for family "
-                        + name)));
-          }
-          if (access.canReadCommitLog()) {
-            family.setCommitLog(accessor.getCommitLogReader(context).orElseThrow(
-                () -> new IllegalArgumentException(
-                    "Storage " + storageDesc
-                        + " has no valid commit-log storage for family " + name)));
-          }
-          if (access.canCreatePartitionedView()) {
-            family.setPartitionedView(accessor.getPartitionedView(context)
-                .orElseThrow(() -> new IllegalArgumentException(
-                    "Storage " + storageDesc + " has no valid partitioned view.")));
-          }
-          if (access.canReadBatchSnapshot() || access.canReadBatchUpdates()) {
-            family.setBatchObservable(accessor.getBatchLogObservable(context)
-                .orElseThrow(() -> new IllegalArgumentException(
-                    "Storage " + storageDesc + " has no batch log observable.")));
-          }
-        }
-
-        if (!filter.isEmpty() && !isReadonly) {
-          if (type == StorageType.PRIMARY) {
-            throw new IllegalArgumentException("Primary storage cannot have filters");
-          }
-          family.setFilter(newInstance(filter, StorageFilter.class));
-        }
-
-        Collection<AttributeDescriptor<?>> allAttributes = new HashSet<>();
-
-        for (String attr : attributes) {
-          // attribute descriptors affected by this settings
-          final List<AttributeDescriptor<?>> attrDescs;
-          if (attr.equals("*")) {
-            // this means all attributes of entity
-            attrDescs = entDesc.getAllAttributes(true);
-          } else {
-            attrDescs = Collections.singletonList(entDesc.findAttribute(attr, true)
-                .orElseThrow(
-                    () -> new IllegalArgumentException("Cannot find attribute " + attr)));
-          }
-          allAttributes.addAll(attrDescs);
-        }
-
-        allAttributes.forEach(family::addAttribute);
-        final AttributeFamilyDescriptor familyBuilt = family.build();
-        allAttributes.forEach(a -> {
-          Set<AttributeFamilyDescriptor> families = attributeToFamily
-              .computeIfAbsent(a, k -> new HashSet<>());
-          if (!families.add(familyBuilt)) {
-            throw new IllegalArgumentException(
-                "Attribute family named "
-                + a.getName() + " already exists");
-          }
-          log.debug(
-              "Added family {} for entity {} of type {} and access {}",
-              familyBuilt, entDesc, familyBuilt.getType(), familyBuilt.getAccess());
-        });
-      } catch (URISyntaxException ex) {
-        throw new IllegalArgumentException("Cannot parse input URI " + storage.get("storage"), ex);
-      }
-
-    }
-
-  }
-
-  private void linkAttributesToWriters() {
-    // iterate over all attribute families and setup appropriate (commit) writers
-    // for all attributes
-    attributeToFamily.forEach((key, value) -> {
-      Optional<AttributeWriterBase> writer = value
-          .stream()
-          .filter(af -> af.getType() == StorageType.PRIMARY)
-          .filter(af -> !af.getAccess().isReadonly())
-          .filter(af -> af.getWriter().isPresent())
-          .findAny()
-          .map(af -> af.getWriter()
-              .orElseThrow(() -> new NoSuchElementException("Writer can not be empty")));
-
-      if (writer.isPresent()) {
-        ((AttributeDescriptorBase<?>) key).setWriter(writer.get().online());
-      } else {
-        log.info(
-            "No writer found for attribute {}, continuing, but assuming "
-                + "the attribute is read-only. Any attempt to write it will fail.",
-            key);
-      }
-    });
-  }
-
-  private void loadProxiedFamilies(Config cfg) {
-    getAllEntities()
-        .flatMap(e -> e.getAllAttributes(true).stream())
-        .filter(a -> ((AttributeDescriptorBase<?>) a).isProxy())
-        .forEach(a -> {
-          AttributeProxyDescriptorImpl<?> p = (AttributeProxyDescriptorImpl<?>) a;
-          AttributeDescriptorBase<?> target = p.getTarget();
-          attributeToFamily.put(p, getFamiliesForAttribute(target)
-              .stream()
-              .map(af -> new AttributeFamilyProxyDescriptor(p, af))
-              .collect(Collectors.toSet()));
-        });
-  }
-
-  private void readTransformations(Config cfg) {
-
-    if (entitiesByName.isEmpty()) {
-      // no loaded entities, no more stuff to read
-      return;
-    }
-    Map<String, Object> transformations = Optional.ofNullable(
-        cfg.root().get("transformations"))
-        .map(v -> toMap("transformations", v.unwrapped()))
-        .orElse(null);
-
-    if (transformations == null) {
-      log.info("Skipping empty transformations configuration.");
-      return;
-    }
-
-    transformations.forEach((k, v) -> {
-      Map<String, Object> transformation = toMap(k, v);
-      EntityDescriptor entity = findEntity(readStr("entity", transformation, k))
-          .orElseThrow(() -> new IllegalArgumentException(
-              String.format("Entity `%s` doesn't exist",
-                  transformation.get("entity"))));
-
-      Transformation t = newInstance(
-          readStr("using", transformation, k), Transformation.class);
-
-      List<AttributeDescriptor<?>> attrs = readList("attributes", transformation, k)
-          .stream()
-          .map(a -> entity.findAttribute(a, true).orElseThrow(
-              () -> new IllegalArgumentException(
-                  String.format("Missing attribute `%s` in `%s`",
-                      a, entity))))
-          .collect(Collectors.toList());
-
-      TransformationDescriptor.Builder desc = TransformationDescriptor.newBuilder()
-          .addAttributes(attrs)
-          .setEntity(entity)
-          .setTransformation(t);
-
-      Optional
-          .ofNullable(transformation.get("filter"))
-          .map(Object::toString)
-          .map(s -> newInstance(s, StorageFilter.class))
-          .ifPresent(desc::setFilter);
-
-      this.transformations.put(k, desc.build());
-
-    });
-
-    this.transformations.forEach((k, v) -> v.getTransformation().setup(this));
-
-  }
-
-  private static String readStr(String key, Map<String, Object> map, String name) {
-    return Optional.ofNullable(map.get(key))
-          .map(Object::toString)
-          .orElseThrow(
-              () -> new IllegalArgumentException(
-                  String.format("Missing required field `%s` in `%s`", key, name)));
-  }
-
-  @SuppressWarnings("unchecked")
-  private static List<String> readList(
-      String key, Map<String, Object> map, String name) {
-
-    return Optional.ofNullable(map.get(key))
-        .map(v -> {
-          if (v instanceof List) return (List<Object>) v;
-          throw new IllegalArgumentException(
-              String.format("Key `%s` in `%s` must be list", key, name));
-        })
-        .map(l -> l.stream().map(Object::toString).collect(Collectors.toList()))
-        .orElseThrow(() -> new IllegalArgumentException(
-            String.format("Missing required field `%s` in `%s", key, name)));
-  }
-
-
-
-
-  @SuppressWarnings("unchecked")
-  private List<String> toList(Object in) {
-    if (in instanceof List) {
-      return (List) ((List) in).stream()
-          .map(Object::toString).collect(Collectors.toList());
-    }
-    return Collections.singletonList(in.toString());
-  }
-
-  private static String toString(Object what) {
-    return what == null ? "" : what.toString();
-  }
-=======
   Stream<EntityDescriptor> getAllEntities();
->>>>>>> 5dfa8c41
 
   /**
    * Retrieve all transformers.

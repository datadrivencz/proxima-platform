/**
 * Copyright 2017-2018 O2 Czech Republic, a.s.
 *
 * Licensed under the Apache License, Version 2.0 (the "License");
 * you may not use this file except in compliance with the License.
 * You may obtain a copy of the License at
 *
 *    http://www.apache.org/licenses/LICENSE-2.0
 *
 * Unless required by applicable law or agreed to in writing, software
 * distributed under the License is distributed on an "AS IS" BASIS,
 * WITHOUT WARRANTIES OR CONDITIONS OF ANY KIND, either express or implied.
 * See the License for the specific language governing permissions and
 * limitations under the License.
 */
package cz.o2.proxima.storage;

import cz.o2.proxima.annotations.Evolving;
import cz.o2.proxima.repository.AttributeDescriptor;
import cz.o2.proxima.repository.EntityDescriptor;
import java.io.Serializable;
import java.util.Objects;
import java.util.Optional;
import javax.annotation.Nullable;
import lombok.Getter;

/**
 * Data wrapper for all ingestion requests.
 * NOTE: {@link Serializable} is implemented only for tests. Real-world applications
 * should never use java serialization for passing data elements.
 */
@Evolving("Should change to interface with implementations")
public class StreamElement<T> implements Serializable {

  /**
   * Create new builder.
   *
   * @param entityDescriptor entity descriptor
   * @param attributeDescriptor attribute descriptor
   * @param <T> type of attribute
   * @return uuid builder
   */
  public static <T> UUIDBuilder<T> of(
<<<<<<< HEAD
      EntityDescriptor entityDescriptor,
      AttributeDescriptor<T> attributeDescriptor) {

=======
      EntityDescriptor entityDescriptor, AttributeDescriptor<T> attributeDescriptor) {
>>>>>>> b5c94a60
    return new Builder<>(entityDescriptor, attributeDescriptor);
  }

  public interface UUIDBuilder<T> {

    /**
     * Set uuid.
     *
     * @param uuid unique identifier of stream element
     * @return key builder
     */
    KeyBuilder<T> uuid(String uuid);
  }

  public interface KeyBuilder<T> {

    /**
     * Set key.
     *
     * @param key key of stream element
     * @return timestamp builder
     */
    TimestampBuilder<T> key(String key);
  }

  public interface TimestampBuilder<T> {

    /**
     * Set timestamp.
     *
     * @param timestamp timestamp of stream element
     * @return attribute builder
     */
    AttributeBuilder<T> timestamp(long timestamp);
  }

  public interface AttributeBuilder<T> {

    /**
     * Set attribute.
     *
     * @param attribute attribute of stream element
     * @return final builder
     */
    FinalBuilder<T> attribute(String attribute);

    /**
     * Build stream element, which deletes values for wildcard attribute.
     *
     * @return stream element
     */
    StreamElement<T> deleteWildcard();
  }

  public interface FinalBuilder<T> {

    /**
     * Build stream element, which updates value.
     *
     * @param value value of stream element
     * @return stream element
     */
    StreamElement<T> update(T value);

    /**
     * Build stream element, which updates value.
     *
     * @param value value of stream element
     * @return stream element
     */
    StreamElement<T> updateRaw(byte[] value);

    /**
     * Build stream element, which deletes value.
     *
     * @return stream element
     */
    StreamElement<T> delete();
  }

  /**
   * Convenient builder for {@link StreamElement} values.
   *
   * @param <T> type of wrapped value
   */
  public static class Builder<T> implements
<<<<<<< HEAD
      UUIDBuilder<T>, KeyBuilder<T>, TimestampBuilder<T>,
      AttributeBuilder<T>, FinalBuilder<T> {
=======
      UUIDBuilder<T>, KeyBuilder<T>, TimestampBuilder<T>, AttributeBuilder<T>, FinalBuilder<T> {
>>>>>>> b5c94a60

    private final EntityDescriptor entityDescriptor;
    private final AttributeDescriptor<T> attributeDescriptor;

    private String uuid;
    private String key;
    private long timestamp;
    private String attribute;

<<<<<<< HEAD
    private Builder(
        EntityDescriptor entityDescriptor,
        AttributeDescriptor<T> attributeDescriptor) {

=======
    private Builder(EntityDescriptor entityDescriptor, AttributeDescriptor<T> attributeDescriptor) {
>>>>>>> b5c94a60
      this.entityDescriptor = entityDescriptor;
      this.attributeDescriptor = attributeDescriptor;
    }

    @Override
    public KeyBuilder<T> uuid(String uuid) {
      this.uuid = uuid;
      return this;
    }

    @Override
    public TimestampBuilder<T> key(String key) {
      this.key = key;
      return this;
    }

    @Override
    public AttributeBuilder<T> timestamp(long timestamp) {
      this.timestamp = timestamp;
      return this;
    }

    @Override
    public FinalBuilder<T> attribute(String attribute) {
      this.attribute = attribute;
      return this;
    }

    @Override
    public StreamElement<T> deleteWildcard() {
      return new StreamElement<>(
<<<<<<< HEAD
          entityDescriptor, attributeDescriptor, uuid, key,
          null, timestamp, null);
=======
          entityDescriptor, attributeDescriptor, uuid, key, timestamp, null, null);
>>>>>>> b5c94a60
    }

    @Override
    public StreamElement<T> update(T value) {
<<<<<<< HEAD
      final byte[] serialized = attributeDescriptor.getValueSerializer()
          .serialize(value);
      return new StreamElement<>(
          entityDescriptor, attributeDescriptor, uuid, key,
          attribute, timestamp, serialized);
=======
      final byte[] serialized = attributeDescriptor.getValueSerializer().serialize(value);
      return new StreamElement<>(
          entityDescriptor, attributeDescriptor, uuid, key, timestamp, attribute, serialized);
>>>>>>> b5c94a60
    }

    @Override
    public StreamElement<T> updateRaw(byte[] value) {
      return new StreamElement<>(
<<<<<<< HEAD
          entityDescriptor, attributeDescriptor, uuid, key,
          attribute, timestamp, value);
=======
          entityDescriptor, attributeDescriptor, uuid, key, timestamp, attribute, value);
>>>>>>> b5c94a60
    }

    @Override
    public StreamElement<T> delete() {
      return new StreamElement<>(
<<<<<<< HEAD
          entityDescriptor, attributeDescriptor, uuid, key,
          attribute, timestamp, null);
=======
          entityDescriptor, attributeDescriptor, uuid, key, timestamp, attribute, null);
>>>>>>> b5c94a60
    }
  }

  /**
   * Update given entity attribute with given value.
   * @param <T> data type of the attribute
   * @param entityDesc descriptor of entity
   * @param attributeDesc descriptor of attribute
   * @param uuid UUID of the request
   * @param key key of entity
   * @param attribute name of attribute of the entity
   * @param stamp timestamp of the event
   * @param value serialized value
   * @return {@link StreamElement} to be written to the system
   */
<<<<<<< HEAD
  public static <T> StreamElement<T> update(
=======
  @Deprecated
  public static StreamElement update(
>>>>>>> b5c94a60
      EntityDescriptor entityDesc,
      AttributeDescriptor<T> attributeDesc,
      String uuid,
      String key,
      String attribute,
      long stamp,
      byte[] value) {
<<<<<<< HEAD

    return new StreamElement<>(
        entityDesc, attributeDesc, uuid, key, attribute, stamp, value);
=======
    return new StreamElement<>(entityDesc, attributeDesc, uuid, key, stamp, attribute, value);
>>>>>>> b5c94a60
  }

  /**
   * Delete given instance of attribute.
   * @param <T> data type of the attribute
   * @param entityDesc descriptor of entity
   * @param attributeDesc descriptor of attribute
   * @param uuid UUID of the event
   * @param key key of entity
   * @param attribute attribute of the entity
   * @param stamp timestamp of the delete event
   * @return {@link StreamElement} to be written to the system
   */
<<<<<<< HEAD
  public static <T> StreamElement<T> delete(
=======
  @Deprecated
  public static StreamElement delete(
>>>>>>> b5c94a60
      EntityDescriptor entityDesc,
      AttributeDescriptor<T> attributeDesc,
      String uuid,
      String key,
      String attribute,
      long stamp) {
<<<<<<< HEAD

    return new StreamElement<>(
        entityDesc, attributeDesc, uuid, key, attribute, stamp, null);
=======
    return new StreamElement<>(entityDesc, attributeDesc, uuid, key, stamp, attribute, null);
>>>>>>> b5c94a60
  }

  /**
   * Delete all versions of given wildcard attribute.
   * @param <T> data type of the attribute
   * @param entityDesc descriptor of entity
   * @param attributeDesc descriptor of attribute
   * @param uuid UUID of the event
   * @param key key of entity
   * @param stamp timestamp of the event
   * @return {@link StreamElement} to be written to the system
   */
<<<<<<< HEAD
  public static <T> StreamElement<T> deleteWildcard(
=======
  @Deprecated
  public static StreamElement deleteWildcard(
>>>>>>> b5c94a60
      EntityDescriptor entityDesc,
      AttributeDescriptor<T> attributeDesc,
      String uuid,
      String key,
      long stamp) {
<<<<<<< HEAD

    return new StreamElement<>(
        entityDesc, attributeDesc, uuid, key, null, stamp, null);
=======
    return new StreamElement<>(entityDesc, attributeDesc, uuid, key, stamp, null, null);
>>>>>>> b5c94a60
  }

  @Getter
  private final EntityDescriptor entityDescriptor;

  @Getter
  private final AttributeDescriptor<T> attributeDescriptor;

  @Getter
  private final String uuid;

  @Getter
  private final String key;

  @Getter
  private final long stamp;

  @Getter
  @Nullable
  private final String attribute;

  @Getter
  @Nullable
  private final byte[] value;

  protected StreamElement(
      EntityDescriptor entityDesc,
      AttributeDescriptor<T> attributeDesc,
      String uuid,
      String key,
      long stamp,
      @Nullable String attribute,
      @Nullable byte[] value) {
    this.entityDescriptor = Objects.requireNonNull(entityDesc);
    this.attributeDescriptor = Objects.requireNonNull(attributeDesc);
    this.uuid = Objects.requireNonNull(uuid);
    this.key = Objects.requireNonNull(key);
    this.stamp = stamp;
    this.attribute = attribute;
    this.value = value;
  }

  @Override
  public String toString() {
    return "StreamElement(uuid=" + uuid
        + ", entityDesc=" + entityDescriptor
        + ", attributeDesc=" + attributeDescriptor
        + ", key=" + key
        + ", stamp=" + stamp
        + ", attribute=" + attribute
        + ", value.length=" + (value == null ? -1 : value.length) + ")";
  }

  /**
   * Check if this is a delete ingest.
   * @return {@code true} if this is delete or delete wildcard event
   */
  public boolean isDelete() {
    return value == null;
  }

  /**
   * Check if this is a delete wildcard ingest.
   * @return {@code true} if this is delete wildcard event
   */
  public boolean isDeleteWildcard() {
    return isDelete() && attribute == null;
  }

  /**
   * Retrieve parsed value.
   * @return optional deserialized value
   */
  @SuppressWarnings("unchecked")
  public Optional<T> getParsed() {
    return attributeDescriptor.getValueSerializer().deserialize(value);
  }

  @Override
  public boolean equals(Object obj) {
    if (obj instanceof StreamElement) {
      return ((StreamElement) obj).uuid.equals(uuid);
    }
    return false;
  }

  @Override
  public int hashCode() {
    return uuid.hashCode();
  }
}<|MERGE_RESOLUTION|>--- conflicted
+++ resolved
@@ -41,13 +41,9 @@
    * @return uuid builder
    */
   public static <T> UUIDBuilder<T> of(
-<<<<<<< HEAD
       EntityDescriptor entityDescriptor,
       AttributeDescriptor<T> attributeDescriptor) {
 
-=======
-      EntityDescriptor entityDescriptor, AttributeDescriptor<T> attributeDescriptor) {
->>>>>>> b5c94a60
     return new Builder<>(entityDescriptor, attributeDescriptor);
   }
 
@@ -134,12 +130,8 @@
    * @param <T> type of wrapped value
    */
   public static class Builder<T> implements
-<<<<<<< HEAD
       UUIDBuilder<T>, KeyBuilder<T>, TimestampBuilder<T>,
       AttributeBuilder<T>, FinalBuilder<T> {
-=======
-      UUIDBuilder<T>, KeyBuilder<T>, TimestampBuilder<T>, AttributeBuilder<T>, FinalBuilder<T> {
->>>>>>> b5c94a60
 
     private final EntityDescriptor entityDescriptor;
     private final AttributeDescriptor<T> attributeDescriptor;
@@ -149,14 +141,10 @@
     private long timestamp;
     private String attribute;
 
-<<<<<<< HEAD
     private Builder(
         EntityDescriptor entityDescriptor,
         AttributeDescriptor<T> attributeDescriptor) {
 
-=======
-    private Builder(EntityDescriptor entityDescriptor, AttributeDescriptor<T> attributeDescriptor) {
->>>>>>> b5c94a60
       this.entityDescriptor = entityDescriptor;
       this.attributeDescriptor = attributeDescriptor;
     }
@@ -188,49 +176,31 @@
     @Override
     public StreamElement<T> deleteWildcard() {
       return new StreamElement<>(
-<<<<<<< HEAD
           entityDescriptor, attributeDescriptor, uuid, key,
           null, timestamp, null);
-=======
-          entityDescriptor, attributeDescriptor, uuid, key, timestamp, null, null);
->>>>>>> b5c94a60
     }
 
     @Override
     public StreamElement<T> update(T value) {
-<<<<<<< HEAD
       final byte[] serialized = attributeDescriptor.getValueSerializer()
           .serialize(value);
       return new StreamElement<>(
           entityDescriptor, attributeDescriptor, uuid, key,
           attribute, timestamp, serialized);
-=======
-      final byte[] serialized = attributeDescriptor.getValueSerializer().serialize(value);
-      return new StreamElement<>(
-          entityDescriptor, attributeDescriptor, uuid, key, timestamp, attribute, serialized);
->>>>>>> b5c94a60
     }
 
     @Override
     public StreamElement<T> updateRaw(byte[] value) {
       return new StreamElement<>(
-<<<<<<< HEAD
           entityDescriptor, attributeDescriptor, uuid, key,
           attribute, timestamp, value);
-=======
-          entityDescriptor, attributeDescriptor, uuid, key, timestamp, attribute, value);
->>>>>>> b5c94a60
     }
 
     @Override
     public StreamElement<T> delete() {
       return new StreamElement<>(
-<<<<<<< HEAD
           entityDescriptor, attributeDescriptor, uuid, key,
           attribute, timestamp, null);
-=======
-          entityDescriptor, attributeDescriptor, uuid, key, timestamp, attribute, null);
->>>>>>> b5c94a60
     }
   }
 
@@ -246,12 +216,7 @@
    * @param value serialized value
    * @return {@link StreamElement} to be written to the system
    */
-<<<<<<< HEAD
   public static <T> StreamElement<T> update(
-=======
-  @Deprecated
-  public static StreamElement update(
->>>>>>> b5c94a60
       EntityDescriptor entityDesc,
       AttributeDescriptor<T> attributeDesc,
       String uuid,
@@ -259,13 +224,9 @@
       String attribute,
       long stamp,
       byte[] value) {
-<<<<<<< HEAD
 
     return new StreamElement<>(
         entityDesc, attributeDesc, uuid, key, attribute, stamp, value);
-=======
-    return new StreamElement<>(entityDesc, attributeDesc, uuid, key, stamp, attribute, value);
->>>>>>> b5c94a60
   }
 
   /**
@@ -279,25 +240,16 @@
    * @param stamp timestamp of the delete event
    * @return {@link StreamElement} to be written to the system
    */
-<<<<<<< HEAD
   public static <T> StreamElement<T> delete(
-=======
-  @Deprecated
-  public static StreamElement delete(
->>>>>>> b5c94a60
       EntityDescriptor entityDesc,
       AttributeDescriptor<T> attributeDesc,
       String uuid,
       String key,
       String attribute,
       long stamp) {
-<<<<<<< HEAD
 
     return new StreamElement<>(
         entityDesc, attributeDesc, uuid, key, attribute, stamp, null);
-=======
-    return new StreamElement<>(entityDesc, attributeDesc, uuid, key, stamp, attribute, null);
->>>>>>> b5c94a60
   }
 
   /**
@@ -310,24 +262,15 @@
    * @param stamp timestamp of the event
    * @return {@link StreamElement} to be written to the system
    */
-<<<<<<< HEAD
   public static <T> StreamElement<T> deleteWildcard(
-=======
-  @Deprecated
-  public static StreamElement deleteWildcard(
->>>>>>> b5c94a60
       EntityDescriptor entityDesc,
       AttributeDescriptor<T> attributeDesc,
       String uuid,
       String key,
       long stamp) {
-<<<<<<< HEAD
 
     return new StreamElement<>(
         entityDesc, attributeDesc, uuid, key, null, stamp, null);
-=======
-    return new StreamElement<>(entityDesc, attributeDesc, uuid, key, stamp, null, null);
->>>>>>> b5c94a60
   }
 
   @Getter

/**
 * Copyright 2017-2019 O2 Czech Republic, a.s.
 *
 * Licensed under the Apache License, Version 2.0 (the "License");
 * you may not use this file except in compliance with the License.
 * You may obtain a copy of the License at
 *
 *    http://www.apache.org/licenses/LICENSE-2.0
 *
 * Unless required by applicable law or agreed to in writing, software
 * distributed under the License is distributed on an "AS IS" BASIS,
 * WITHOUT WARRANTIES OR CONDITIONS OF ANY KIND, either express or implied.
 * See the License for the specific language governing permissions and
 * limitations under the License.
 */
package cz.o2.proxima.scheme.proto;

import com.google.protobuf.AbstractMessage;
import com.google.protobuf.Parser;
import cz.o2.proxima.scheme.ValueSerializer;
import cz.o2.proxima.scheme.ValueSerializerFactory;
import cz.o2.proxima.util.Classpath;
import lombok.extern.slf4j.Slf4j;

import javax.annotation.Nullable;
import java.lang.reflect.InvocationTargetException;
import java.lang.reflect.Method;
import java.net.URI;
import java.util.Map;
import java.util.Optional;
import java.util.concurrent.ConcurrentHashMap;

/**
 * Serializer from protobuffers.
 */
@Slf4j
public class ProtoSerializerFactory implements ValueSerializerFactory {

  private final Map<URI, ValueSerializer<?>> parsers = new ConcurrentHashMap<>();

  @Override
  public String getAcceptableScheme() {
    return "proto";
  }

  @SuppressWarnings("unchecked")
  private static <M extends AbstractMessage> ValueSerializer<M>
      createSerializer(URI uri) {
    return new ValueSerializer<M>() {

      final String protoClass = uri.getSchemeSpecificPart();
      @Nullable
      transient M defVal = null;

      transient Parser<?> parser = null;

      @Override
      public Optional<M> deserialize(byte[] input) {
        if (parser == null) {
          parser = getParserForClass(protoClass);
        }
        try {
          return Optional.of((M) parser.parseFrom(input));
        } catch (Exception ex) {
          log.debug("Failed to parse input bytes", ex);
        }
        return Optional.empty();
      }

      @Override
      public M getDefault() {
        if (defVal == null) {
          defVal = getDefaultInstance(protoClass);
        }
        return defVal;
      }

      @Override
      public byte[] serialize(M value) {
        return value.toByteArray();
      }


      @SuppressWarnings("unchecked")
      private Parser<?> getParserForClass(String protoClassName) {

        try {
          Class<?> proto = Classpath
              .findClass(protoClassName, AbstractMessage.class);
          Method p = proto.getMethod("parser");
          return (Parser) p.invoke(null);
        } catch (IllegalAccessException | IllegalArgumentException
            | NoSuchMethodException | SecurityException | InvocationTargetException ex) {

          throw new IllegalArgumentException(
              "Cannot create parser from class " + protoClassName, ex);
        }
      }

    };
  }
  @SuppressWarnings("unchecked")
  @Override
  public <T> ValueSerializer<T> getValueSerializer(URI scheme) {
    return (ValueSerializer) parsers.computeIfAbsent(
        scheme, ProtoSerializerFactory::createSerializer);
  }

  @SuppressWarnings("unchecked")
  static <M extends AbstractMessage> M getDefaultInstance(String protoClass) {
    try {
<<<<<<< HEAD
      Class<? extends GeneratedMessage> cls = Classpath.findClass(
          protoClass, GeneratedMessage.class);
=======
      Class<AbstractMessage> cls = Classpath.findClass(
          protoClass, AbstractMessage.class);
>>>>>>> b0b9b85a
      Method method = cls.getMethod("getDefaultInstance");
      return (M) method.invoke(null);
    } catch (Exception ex) {
      throw new IllegalArgumentException(
          "Cannot retrieve default instance for type " + protoClass, ex);
    }
  }

}<|MERGE_RESOLUTION|>--- conflicted
+++ resolved
@@ -109,13 +109,8 @@
   @SuppressWarnings("unchecked")
   static <M extends AbstractMessage> M getDefaultInstance(String protoClass) {
     try {
-<<<<<<< HEAD
-      Class<? extends GeneratedMessage> cls = Classpath.findClass(
-          protoClass, GeneratedMessage.class);
-=======
-      Class<AbstractMessage> cls = Classpath.findClass(
+      Class<? extends AbstractMessage> cls = Classpath.findClass(
           protoClass, AbstractMessage.class);
->>>>>>> b0b9b85a
       Method method = cls.getMethod("getDefaultInstance");
       return (M) method.invoke(null);
     } catch (Exception ex) {

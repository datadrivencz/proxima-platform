--- conflicted
+++ resolved
@@ -113,10 +113,6 @@
 
               @Override
               public boolean onNext(StreamElement element, OnNextContext context) {
-<<<<<<< HEAD
-
-=======
->>>>>>> fd7984bb
                 assertEquals(0, context.getPartition().getId());
                 assertEquals("key", element.getKey());
                 context.confirm();

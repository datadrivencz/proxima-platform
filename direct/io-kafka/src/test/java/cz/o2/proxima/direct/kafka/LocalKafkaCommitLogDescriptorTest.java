--- conflicted
+++ resolved
@@ -734,14 +734,9 @@
 
   @Test(timeout = 10000)
   public void testSlowPollMovesWatermarkSlowly() throws InterruptedException {
-<<<<<<< HEAD
     Accessor accessor = kafka.createAccessor(
         direct, entity, storageUri, and(
             partitionsCfg(3), cfg(Pair.of(KafkaAccessor.EMPTY_POLL_TIME, "1000"))));
-=======
-    Accessor accessor = kafka.create(entity, storageUri, and(
-        partitionsCfg(3), cfg(Pair.of(KafkaAccessor.EMPTY_POLL_TIME, "1000"))));
->>>>>>> f743d1e3
     LocalKafkaWriter writer = accessor.newWriter();
     CommitLogReader reader = accessor.getCommitLogReader(context()).orElseThrow(
         () -> new IllegalStateException("Missing commit log reader"));
@@ -783,11 +778,10 @@
     assertEquals(watermark.get(), now + 2000);
   }
 
-<<<<<<< HEAD
-=======
   @Test(timeout = 10000)
   public void testObserveBulkCommitsCorrectly() throws InterruptedException {
-    Accessor accessor = kafka.create(entity, storageUri, partitionsCfg(3));
+    Accessor accessor = kafka.createAccessor(
+        direct, entity, storageUri, partitionsCfg(3));
     LocalKafkaWriter writer = accessor.newWriter();
     CommitLogReader reader = accessor.getCommitLogReader(context()).orElseThrow(
         () -> new IllegalStateException("Missing commit log reader"));
@@ -834,7 +828,6 @@
     assertEquals(100, offsetSum);
 
   }
->>>>>>> f743d1e3
 
   @Test(timeout = 10000)
   public void testObserveWithException() throws InterruptedException {

<!--

    Copyright 2017-2021 O2 Czech Republic, a.s.

    Licensed under the Apache License, Version 2.0 (the "License");
    you may not use this file except in compliance with the License.
    You may obtain a copy of the License at

       http://www.apache.org/licenses/LICENSE-2.0

    Unless required by applicable law or agreed to in writing, software
    distributed under the License is distributed on an "AS IS" BASIS,
    WITHOUT WARRANTIES OR CONDITIONS OF ANY KIND, either express or implied.
    See the License for the specific language governing permissions and
    limitations under the License.

-->
<project xmlns="http://maven.apache.org/POM/4.0.0" xmlns:xsi="http://www.w3.org/2001/XMLSchema-instance"
    xsi:schemaLocation="http://maven.apache.org/POM/4.0.0 http://maven.apache.org/xsd/maven-4.0.0.xsd">

  <modelVersion>4.0.0</modelVersion>

  <parent>
    <groupId>cz.o2.proxima</groupId>
    <artifactId>platform-parent</artifactId>
    <version>0.6-SNAPSHOT</version>
  </parent>

  <artifactId>proxima-beam</artifactId>
  <packaging>pom</packaging>

  <name>${project.groupId}:${project.artifactId}</name>

  <description>Proxima platform's Apache Beam module.</description>

  <properties>
    <scala.version>2.11</scala.version>
    <jackson.version>2.10.2</jackson.version>
  </properties>

  <dependencyManagement>
    <dependencies>

      <dependency>
        <groupId>${project.groupId}</groupId>
        <artifactId>proxima-core</artifactId>
        <version>${project.version}</version>
      </dependency>

      <dependency>
        <groupId>${project.groupId}</groupId>
        <artifactId>proxima-direct-core</artifactId>
        <version>${project.version}</version>
        <scope>provided</scope>
      </dependency>

      <dependency>
        <groupId>${apache.beam.groupId}</groupId>
        <artifactId>beam-sdks-java-core</artifactId>
        <version>${apache.beam.version}</version>
      </dependency>

      <dependency>
        <groupId>${apache.beam.groupId}</groupId>
        <artifactId>beam-sdks-java-extensions-euphoria</artifactId>
        <version>${apache.beam.version}</version>
      </dependency>

      <dependency>
        <groupId>${apache.beam.groupId}</groupId>
        <artifactId>beam-sdks-java-extensions-join-library</artifactId>
        <version>${apache.beam.version}</version>
      </dependency>

      <dependency>
        <groupId>${apache.beam.groupId}</groupId>
        <artifactId>beam-sdks-java-extensions-kryo</artifactId>
        <version>${apache.beam.version}</version>
      </dependency>

      <dependency>
        <groupId>${apache.beam.groupId}</groupId>
        <artifactId>beam-sdks-java-io-google-cloud-platform</artifactId>
        <version>${apache.beam.version}</version>
      </dependency>

      <dependency>
        <groupId>${apache.beam.groupId}</groupId>
        <artifactId>beam-runners-direct-java</artifactId>
        <version>${apache.beam.version}</version>
        <scope>test</scope>
      </dependency>

      <dependency>
        <groupId>${apache.beam.groupId}</groupId>
<<<<<<< HEAD
        <artifactId>beam-runners-flink-1.10</artifactId>
=======
        <artifactId>beam-runners-flink-1.11</artifactId>
>>>>>>> c9edcfb8
        <version>${apache.beam.version}</version>
        <scope>provided</scope>
      </dependency>

      <dependency>
        <groupId>${apache.beam.groupId}</groupId>
        <artifactId>beam-runners-spark</artifactId>
        <version>${apache.beam.version}</version>
        <scope>provided</scope>
      </dependency>

      <dependency>
        <groupId>org.projectlombok</groupId>
        <artifactId>lombok</artifactId>
        <version>${lombok.version}</version>
        <scope>provided</scope>
      </dependency>

      <dependency>
        <groupId>io.grpc</groupId>
        <artifactId>grpc-all</artifactId>
        <version>${grpc.version}</version>
        <exclusions>
          <!-- do not use protobuf-lite, use protobuf-java -->
          <exclusion>
            <groupId>com.google.protobuf</groupId>
            <artifactId>protobuf-lite</artifactId>
          </exclusion>
        </exclusions>
      </dependency>

      <dependency>
        <groupId>org.slf4j</groupId>
        <artifactId>slf4j-api</artifactId>
        <version>${slf4j.version}</version>
      </dependency>

      <dependency>
        <groupId>org.slf4j</groupId>
        <artifactId>slf4j-log4j12</artifactId>
        <version>${slf4j.version}</version>
        <scope>test</scope>
      </dependency>

      <dependency>
        <groupId>org.hamcrest</groupId>
        <artifactId>hamcrest-all</artifactId>
        <version>1.3</version>
        <scope>test</scope>
      </dependency>

      <dependency>
        <groupId>com.fasterxml.jackson.module</groupId>
        <artifactId>jackson-module-paranamer</artifactId>
        <version>${jackson.version}</version>
      </dependency>

      <dependency>
        <groupId>com.fasterxml.jackson.module</groupId>
        <artifactId>jackson-module-scala_${scala.version}</artifactId>
        <version>${jackson.version}</version>
      </dependency>

    </dependencies>

  </dependencyManagement>

  <modules>
    <module>core</module>
    <module>core-testing</module>
    <module>io-pubsub</module>
    <module>tools</module>
  </modules>

</project>
<|MERGE_RESOLUTION|>--- conflicted
+++ resolved
@@ -93,11 +93,7 @@
 
       <dependency>
         <groupId>${apache.beam.groupId}</groupId>
-<<<<<<< HEAD
-        <artifactId>beam-runners-flink-1.10</artifactId>
-=======
         <artifactId>beam-runners-flink-1.11</artifactId>
->>>>>>> c9edcfb8
         <version>${apache.beam.version}</version>
         <scope>provided</scope>
       </dependency>

--- conflicted
+++ resolved
@@ -15,12 +15,7 @@
  */
 package cz.o2.proxima.beam.tools.groovy;
 
-<<<<<<< HEAD
-import static org.junit.Assert.assertEquals;
-import static org.junit.Assert.fail;
-=======
 import static org.junit.Assert.*;
->>>>>>> 580b970d
 
 import cz.o2.proxima.functional.Consumer;
 import java.io.IOException;
@@ -50,14 +45,8 @@
 
   @Test
   public void testBindOnSpecificPort() {
-<<<<<<< HEAD
-    Random r = new Random();
-    for (int i = 0; i < 10; i++) {
-      int port = r.nextInt(65535 - 1024) + 1024;
-=======
     for (int i = 0; i < 10; i++) {
       int port = random.nextInt(65535 - 1024) + 1024;
->>>>>>> 580b970d
       try {
         testConsumeOkWithPort(port);
         return;
@@ -68,8 +57,6 @@
       }
     }
     fail("Retries exhausted trying to run server on random port");
-<<<<<<< HEAD
-=======
   }
 
   @Test
@@ -97,7 +84,6 @@
     assertFalse(RemoteConsumer.isBindException(new RuntimeException()));
     assertFalse(RemoteConsumer.isBindException(new IOException()));
     assertFalse(RemoteConsumer.isBindException(new IOException("foo")));
->>>>>>> 580b970d
   }
 
   @Test(expected = RuntimeException.class)

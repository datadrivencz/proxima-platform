--- conflicted
+++ resolved
@@ -90,10 +90,7 @@
     <proto.version>3.11.1</proto.version>
     <protoc.version>3.11.1</protoc.version>
     <grpc.version>1.33.1</grpc.version>
-<<<<<<< HEAD
-=======
     <gmaven.version>1.10.0</gmaven.version>
->>>>>>> c9edcfb8
     <guava.version>28.1-jre</guava.version>
     <commons-io.version>2.6</commons-io.version>
     <license-maven-plugin.version>3.0</license-maven-plugin.version>
